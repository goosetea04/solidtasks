import 'dart:convert';
import 'package:flutter/material.dart';
import 'package:http/http.dart' as http;
import 'package:solidpod/solidpod.dart';
import '../models/task.dart';
import '../main.dart'; 
import 'pod_service_acp.dart';

class PodService {
  static const String profCard = '/profile/card#me';
  // Directory stays the same
  static const String tasksDirRel = '/solidtasks/data/';
  // Kept for backward compatibility (legacy combined file)
  static const String legacyTasksFile = 'tasks.ttl';
  static const String updateTimeLabel = 'lastUpdated';
  static const String _taskPrefix = 'task_';
  static const String _taskExt = '.ttl';

  static Future<void> openShareUiForTask(
    BuildContext context,
    StatefulWidget returnTo,
    String taskId,
  ) async {
    final fileName = _fileNameForTask(taskId); 
    await Navigator.push(
      context,
      MaterialPageRoute(
        builder: (context) => GrantPermissionUi(
          fileName: fileName, // limit UI to just this task file
          child: returnTo,    // where to return after the UI
        ),
      ),
    );
  }

  // Auth / Session
  static Future<bool> logout(BuildContext context) async {
    try {
      debugPrint('Logging out user...');
      final success = await deleteLogIn();
      if (success) {
        debugPrint('User logged out successfully');
        if (context.mounted) {
          restartApp(context);
        }
        return true;
      } else {
        debugPrint('Failed to delete login information');
        return false;
      }
    } catch (e) {
      debugPrint('Error during logout: $e');
      return false;
    }
  }

  static Future<void> logoutWithPopup(BuildContext context) async {
    try {
      debugPrint('Showing logout popup...');
      await logoutPopup(context, const Text('Logout'));
      debugPrint('Logout popup completed');
    } catch (e) {
      debugPrint('Error during logout popup: $e');
      rethrow;
    }
  }

  static Future<bool> isLoggedIn() async {
    try {
      final webId = await getWebId();
      return webId != null && webId.isNotEmpty;
    } catch (e) {
      debugPrint('Error checking login status: $e');
      return false;
    }
  }
  // Load tasks by listing `/solidtasks/data/` and reading each `task_*.ttl`.
static Future<List<Task>> loadTasks(BuildContext context, StatefulWidget widget) async {
  debugPrint('=== STARTING LOAD TASKS ===');

  final loggedIn = await loginIfRequired(context);
  if (!loggedIn) throw Exception('Login required');

  String webId = await getWebId() as String;
  webId = webId.replaceAll(profCard, '');
  final fullDirPath = '$webId$tasksDirRel';
  debugPrint('Tasks directory: $fullDirPath');

  // Ensure dir exists (no-op if present)
  try { await _ensureDirectoryExists(fullDirPath); } catch (_) {}

  // List container
  final files = await _listContainerTurtleFiles(fullDirPath);
  debugPrint('Found in container: $files');

  final tasks = <Task>[];

  for (final f in files.where((f) => f.startsWith(_taskPrefix) && f.endsWith(_taskExt))) {
    try {
      debugPrint('Reading task file: $f');
      // Read each task file
      final decrypted = await readPod('$f', context, widget);

      //peek to verify we see TTL, not encData
      debugPrint('Decrypted TTL head ($f): ${decrypted.substring(0, decrypted.length > 300 ? 300 : decrypted.length)}');

      if (decrypted.trim().isNotEmpty) {
        final parsed = _parseTasksFromTurtle(decrypted);
        tasks.addAll(parsed);
      }
    } catch (e) {
      debugPrint('Failed reading $f via readPod: $e');
    }
  }

  // Legacy file 
  if (files.contains(legacyTasksFile)) {
    try {
      final legacy = await readPod('$tasksDirRel$legacyTasksFile', context, widget);
      final parsed = _parseTasksFromTurtle(legacy);
      final ids = tasks.map((t) => t.id).toSet();
      for (final t in parsed) {
        if (!ids.contains(t.id)) tasks.add(t);
      }
    } catch (e) {
      debugPrint('Failed reading legacy $legacyTasksFile via readPod: $e');
    }
  }

  debugPrint('Loaded ${tasks.length} total tasks');
  return tasks;
}

// Turtle Decrypter helper
static Future<String?> _httpGetTextTurtle(String fullUrl) async {
  final (:accessToken, :dPopToken) = await getTokensForResource(fullUrl, 'GET');
  final res = await http.get(
    Uri.parse(fullUrl),
    headers: {
      'Accept': 'text/turtle',
      'Authorization': 'DPoP $accessToken',
      'DPoP': dPopToken,
    },
  );
  if (res.statusCode == 200) return res.body;
  debugPrint('GET $fullUrl failed: ${res.statusCode} ${res.body}');
  return null;
}


  /// Sync local tasks to the POD using one file per task.
  static Future<void> saveTasks(List<Task> tasks, BuildContext context, StatefulWidget widget) async {
    debugPrint('Starting per-task sync to POD... (#${tasks.length})');

    final loggedIn = await loginIfRequired(context);
    if (!loggedIn) throw Exception('Login required');

    String webId = await getWebId() as String;
    webId = webId.replaceAll(profCard, '');
    final fullDirPath = '$webId$tasksDirRel';
    debugPrint('Ensuring directory exists: $fullDirPath');

    await _ensureDirectoryExists(fullDirPath);

    // Compute expected filenames for current local tasks
    final expected = <String>{for (final t in tasks) _fileNameForTask(t.id)};

    // List current remote files
    final remoteFiles = await _listContainerTurtleFiles(fullDirPath);
    final remoteTaskFiles = remoteFiles
        .where((f) => f.startsWith(_taskPrefix) && f.endsWith(_taskExt))
        .toSet();

<<<<<<< HEAD
    // Write/update each task file

=======
>>>>>>> 5b4c11c2
    for (final task in tasks) {
      final fileName = _fileNameForTask(task.id);
      final turtle = _taskToTurtle(task);

      debugPrint('Writing $fileName ...');

      final status = await writePod(
        fileName,
        turtle,
        context,
        widget,
        encrypted: false,
      );

      debugPrint('Write $fileName status: $status');
<<<<<<< HEAD
      if (status == SolidFunctionCallStatus.success) {
        // Write default ACR for this task
        final ownerWebId = await currentWebId();
        final fileUrl = '$fullDirPath$fileName';
        await writeDefaultAcrForResource(fileUrl, ownerWebId);
      }
=======

      if (status == SolidFunctionCallStatus.success) {
        final ownerWebId = await currentWebId();
        final fileUrl = '$fullDirPath$fileName';

        // Generate preset ACR string
        final collaboratorWebId = "https://pods.acp.solidcommunity.au/gooseacp1/profile/card#me.";

        await AcpPresets.writeAcrForResource(
          fileUrl,
          ownerWebId,
          allowReadWebIds: [collaboratorWebId],
          allowWriteWebIds: [collaboratorWebId],
        );
      }

>>>>>>> 5b4c11c2
    }
    debugPrint('Per-task sync complete.');
  }

  static String _fileNameForTask(String id) => '$_taskPrefix${id}$_taskExt';

  /// TTL with embedded single-task JSON inside `solid:content """ ... """`.
  static String _taskToTurtle(Task task) {
    final jsonObj = task.toJson(); // {id,title,isCompleted,dueDate,...}
    final taskJsonStr = json.encode(jsonObj);

    return '''@prefix : <#> .
@prefix solid: <http://www.w3.org/ns/solid/terms#> .
@prefix xsd: <http://www.w3.org/2001/XMLSchema#> .

:task a solid:Resource ;
    solid:content """$taskJsonStr""" ;
    :lastUpdated "${DateTime.now().toIso8601String()}"^^xsd:dateTime .
''';
  }

  static List<Task> _parseTasksFromTurtle(String ttl) {
  try {
    final src = ttl.trim();

    // Raw JSON file
    if (src.startsWith('{') || src.startsWith('[')) {
      return _decodedJsonToTasks(json.decode(src));
    }

    // Any triple-double-quoted block(s): """ ... """
    final tripleDq = RegExp(r'"""(.*?)"""', dotAll: true);
    for (final m in tripleDq.allMatches(ttl)) {
      final payload = m.group(1)!;
      final decoded = _tryJsonDecode(payload);
      if (decoded != null) return _decodedJsonToTasks(decoded);
    }

    // Any triple-single-quoted block(s): ''' ... '''
    final tripleSq = RegExp(r"'''(.*?)'''", dotAll: true);
    for (final m in tripleSq.allMatches(ttl)) {
      final payload = m.group(1)!;
      final decoded = _tryJsonDecode(payload);
      if (decoded != null) return _decodedJsonToTasks(decoded);
    }

    // Typed literal: "...."^^rdf:JSON (or any ^^type / @lang)
    final typed = RegExp(r'"((?:[^"\\]|\\.)*)"\s*(\^\^|@)', dotAll: true);
    for (final m in typed.allMatches(ttl)) {
      final literalEscaped = m.group(1)!;
      final literal = _unescapeTurtleString(literalEscaped);
      final decoded = _tryJsonDecode(literal);
      if (decoded != null) return _decodedJsonToTasks(decoded);
    }

    // Fallback: widest JSON-looking span { ... } or [ ... ]
    int i = ttl.indexOf('{');
    int j = ttl.lastIndexOf('}');
    if (i != -1 && j > i) {
      final decoded = _tryJsonDecode(ttl.substring(i, j + 1));
      if (decoded != null) return _decodedJsonToTasks(decoded);
    }
    i = ttl.indexOf('[');
    j = ttl.lastIndexOf(']');
    if (i != -1 && j > i) {
      final decoded = _tryJsonDecode(ttl.substring(i, j + 1));
      if (decoded != null) return _decodedJsonToTasks(decoded);
    }

    debugPrint('Parser: no JSON payload detected in TTL.');
    return [];
  } catch (e) {
    debugPrint('Failed to parse turtle data: $e');
    return [];
  }
}

static dynamic _tryJsonDecode(String s) {
  try { return json.decode(s.trim()); } catch (_) { return null; }
}

static String _unescapeTurtleString(String s) {
  // Minimal unescape for JSON strings appearing inside Turtle quoted literals
  return s
      .replaceAll(r'\"', '"')
      .replaceAll(r'\\', '\\')
      .replaceAll(r'\n', '\n')
      .replaceAll(r'\t', '\t')
      .replaceAll(r'\r', '\r');
}


  static List<Task> _decodedJsonToTasks(dynamic decoded) {
    final tasks = <Task>[];
    if (decoded is List) {
      for (final item in decoded) {
        if (item is Map<String, dynamic>) {
          if (!item.containsKey(updateTimeLabel)) {
            tasks.add(Task.fromJson(item));
          }
        }
      }
    } else if (decoded is Map<String, dynamic>) {
      // Single task object
      tasks.add(Task.fromJson(decoded));
    }
    return tasks;
  }

  static Future<void> _ensureDirectoryExists(String dirPath) async {
    try {
      final dirExists = await _checkResourceStatus(dirPath, fileFlag: false);
      if (!dirExists) {
        debugPrint('Directory does not exist, attempting to create: $dirPath');
        await _createDirectory(dirPath);
      }
    } catch (e) {
      debugPrint('Error checking/creating directory: $e');
      rethrow;
    }
  }

  static Future<void> _createDirectory(String dirPath) async {
    try {
      final (:accessToken, :dPopToken) = await getTokensForResource(dirPath, 'PUT');
      final response = await http.put(
        Uri.parse(dirPath),
        headers: <String, String>{
          'Content-Type': 'text/turtle',
          'Authorization': 'DPoP $accessToken',
          'Link': '<http://www.w3.org/ns/ldp#BasicContainer>; rel="type"',
          'DPoP': dPopToken,
        },
        body: '''@prefix ldp: <http://www.w3.org/ns/ldp#> .
<> a ldp:BasicContainer .
''',
      );
      if (response.statusCode != 201 && response.statusCode != 204) {
        debugPrint('Failed to create directory. Status: ${response.statusCode}, Body: ${response.body}');
        throw Exception('Failed to create directory: ${response.statusCode}');
      }
      debugPrint('Directory created successfully');
    } catch (e) {
      debugPrint('Error creating directory: $e');
      rethrow;
    }
  }

  static Future<bool> _checkResourceStatus(String resUrl, {bool fileFlag = true}) async {
    try {
      debugPrint('Checking resource status: $resUrl');
      final (:accessToken, :dPopToken) = await getTokensForResource(resUrl, 'GET');
      final response = await http.get(
        Uri.parse(resUrl),
        headers: <String, String>{
          // Use Accept for GETs
          'Accept': fileFlag ? 'text/turtle' : 'text/turtle',
          'Authorization': 'DPoP $accessToken',
          'Link': fileFlag
              ? '<http://www.w3.org/ns/ldp#Resource>; rel="type"'
              : '<http://www.w3.org/ns/ldp#BasicContainer>; rel="type"',
          'DPoP': dPopToken,
        },
      );
      debugPrint('Resource check response: ${response.statusCode}');
      return response.statusCode == 200 || response.statusCode == 204;
    } catch (e) {
      debugPrint('Failed to check resource status: $e');
      return false;
    }
  }
  static Future<List<String>> _listContainerTurtleFiles(String fullDirPath) async {
    try {
      final (:accessToken, :dPopToken) = await getTokensForResource(fullDirPath, 'GET');
      final response = await http.get(
        Uri.parse(fullDirPath),
        headers: <String, String>{
          'Accept': 'text/turtle',
          'Authorization': 'DPoP $accessToken',
          'Link': '<http://www.w3.org/ns/ldp#BasicContainer>; rel="type"',
          'DPoP': dPopToken,
        },
      );

      if (response.statusCode != 200) {
        debugPrint('List container failed: ${response.statusCode} ${response.body}');
        return [];
      }

      final body = response.body;
      // Very simple parse: collect <...something.ttl>
      final reg = RegExp(r'<([^>]+\.ttl)>');
      final matches = reg.allMatches(body);
      final files = <String>[];
      for (final m in matches) {
        final url = m.group(1)!;
        final seg = Uri.parse(url).pathSegments.last;
        files.add(seg);
      }
      return files.toSet().toList(); // unique
    } catch (e) {
      debugPrint('Error listing container: $e');
      return [];
    }
  }

  static Future<void> _deleteResource(String fullResUrl) async {
    final (:accessToken, :dPopToken) = await getTokensForResource(fullResUrl, 'DELETE');
    final res = await http.delete(
      Uri.parse(fullResUrl),
      headers: <String, String>{
        'Authorization': 'DPoP $accessToken',
        'DPoP': dPopToken,
      },
    );
    // Error Handling: POD may return 204 for successful delete
    if (res.statusCode != 200 && res.statusCode != 204 && res.statusCode != 205) {
      debugPrint('Delete failed for $fullResUrl => ${res.statusCode} ${res.body}');
      throw Exception('Delete failed: ${res.statusCode}');
    }
  }
<<<<<<< HEAD
  
  // ACP IMPLEMENTATION EXPERIMENTAL

  static Future<void> _writeAcrForTask(
    String taskFileUrl,
    String ownerWebId,
  ) async {
    try {
      final acrUrl = '$taskFileUrl.acr';
      final acrBody = _defaultAcrForTask(ownerWebId);

      final (:accessToken, :dPopToken) = await getTokensForResource(acrUrl, 'PUT');
      final res = await http.put(
        Uri.parse(acrUrl),
        headers: {
          'Content-Type': 'text/turtle',
          'Authorization': 'DPoP $accessToken',
          'DPoP': dPopToken,
        },
        body: acrBody,
      );

      if (res.statusCode == 201 ||
          res.statusCode == 200 ||
          res.statusCode == 204) {
        debugPrint('ACR created/updated for $taskFileUrl');
      } else {
        debugPrint('Failed to write ACR for $taskFileUrl => ${res.statusCode} ${res.body}');
      }
    } catch (e) {
      debugPrint('Error writing ACR for $taskFileUrl: $e');
    } 
  }

=======
  // ACP IMPLEMENTATION EXPERIMENTAL
>>>>>>> 5b4c11c2
  static Future<String?> fetchAcrForTask(String taskFileUrl) async {
    try {
      final acrUrl = '$taskFileUrl.acr';
      final (:accessToken, :dPopToken) = await getTokensForResource(acrUrl, 'GET');
      final res = await http.get(
        Uri.parse(acrUrl),
        headers: {
          'Accept': 'text/turtle',
          'Authorization': 'DPoP $accessToken',
          'DPoP': dPopToken,
        },
      );
      return res.statusCode == 200 ? res.body : null;
    } catch (e) {
      debugPrint('Error fetching ACR: $e');
      return null;
    }
  }

  static Future<String?> fetchAcr(String resourceUrl) async {
    try {
      final acrUrl = '$resourceUrl.acr';
      final (:accessToken, :dPopToken) = await getTokensForResource(acrUrl, 'GET');
      final res = await http.get(
        Uri.parse(acrUrl),
        headers: {
          'Accept': 'text/turtle',
          'Authorization': 'DPoP $accessToken',
          'DPoP': dPopToken,
        },
      );
      return res.statusCode == 200 ? res.body : null;
    } catch (e) {
      debugPrint('Error fetching ACR for $resourceUrl: $e');
      return null;
    }
  }

  static Future<String> currentWebId() async {
    final raw = await getWebId();
    if (raw == null || raw.isEmpty) {
      throw Exception("User is not logged in or WebID unavailable.");
    }
    return raw.replaceAll(profCard, '');
  }

  static Future<String> taskFileUrl(String taskId) async {
    final webId = await currentWebId();
    return '$webId$tasksDirRel${_taskPrefix}${taskId}${_taskExt}';
  }

<<<<<<< HEAD
  /// Generates a default ACP policy: owner has full access.
  static String _defaultAcrForTask(String ownerWebId) {
    return '''
  @prefix acp: <http://www.w3.org/ns/solid/acp#>.
  @prefix acl: <http://www.w3.org/ns/auth/acl#>.

  <> a acp:AccessControlResource;
    acp:accessControl <#ownerAccess>.

  <#ownerAccess> a acp:AccessControl;
    acp:apply <#ownerPolicy>.

  <#ownerPolicy> a acp:Policy;
    acp:allow acl:Read, acl:Write, acl:Control;
    acp:anyOf ( <${ownerWebId}profile/card#me> ).
  ''';
  }

  static Future<void> writeDefaultAcrForResource(
=======

  /// Write an ACR (Access Control Resource) for any Task resource.
  static Future<void> writeAcrForResource(
>>>>>>> 5b4c11c2
    String resourceUrl,
    String ownerWebId, {
    List<String>? allowReadWebIds,
    List<String>? allowWriteWebIds,
  }) async {
<<<<<<< HEAD
    final acrUrl = '$resourceUrl.acr';
    final acrBody = _generateAcr(
      ownerWebId,
      allowReadWebIds: allowReadWebIds,
      allowWriteWebIds: allowWriteWebIds,
    );

    final (:accessToken, :dPopToken) = await getTokensForResource(acrUrl, 'PUT');
    final res = await http.put(
      Uri.parse(acrUrl),
      headers: {
        'Content-Type': 'text/turtle',
        'Authorization': 'DPoP $accessToken',
        'DPoP': dPopToken,
      },
      body: acrBody,
    );

    if (res.statusCode < 200 || res.statusCode > 204) {
      throw Exception('Failed to write ACR: ${res.statusCode} ${res.body}');
    } else {
      debugPrint('ACR created/updated for $resourceUrl');
    }
  }

=======
    try {
      final acrUrl = '$resourceUrl.acr';
      final acrBody = _generateAcr(
        ownerWebId,
        allowReadWebIds: allowReadWebIds,
        allowWriteWebIds: allowWriteWebIds,
      );

      final (:accessToken, :dPopToken) = await getTokensForResource(acrUrl, 'PUT');
      final res = await http.put(
        Uri.parse(acrUrl),
        headers: {
          'Content-Type': 'text/turtle',
          'Authorization': 'DPoP $accessToken',
          'DPoP': dPopToken,
        },
        body: acrBody,
      );

      if ([200, 201, 204, 205].contains(res.statusCode)) {
        debugPrint('ACR created/updated for $resourceUrl');
      } else {
        debugPrint('Failed to write ACR for $resourceUrl => ${res.statusCode} ${res.body}');
        throw Exception('Failed to write ACR: ${res.statusCode}');
      }
    } catch (e) {
      debugPrint('Error writing ACR for $resourceUrl: $e');
      rethrow;
    }
  }

  /// Generate an ACR body with owner + optional shared access.
>>>>>>> 5b4c11c2
  static String _generateAcr(
    String ownerWebId, {
    List<String>? allowReadWebIds,
    List<String>? allowWriteWebIds,
<<<<<<< HEAD
  }) {
    final readList = allowReadWebIds ?? [];
    final writeList = allowWriteWebIds ?? [];

    final readMatchers = readList.map((id) => '<$id>').join(' ');
    final writeMatchers = writeList.map((id) => '<$id>').join(' ');
=======
    List<String>? allowControlWebIds,
    bool publicRead = false,
  }) {
    final readList = allowReadWebIds ?? [];
    final writeList = allowWriteWebIds ?? [];
    final controlList = allowControlWebIds ?? [];

    final readMatchers = readList.map((id) => '<$id>').join(' ');
    final writeMatchers = writeList.map((id) => '<$id>').join(' ');
    final controlMatchers = controlList.map((id) => '<$id>').join(' ');

    // add public agent if publicRead is true
    final publicAgent = publicRead ? '<http://www.w3.org/ns/solid/acp#PublicAgent>' : '';
>>>>>>> 5b4c11c2

    return '''
  @prefix acp: <http://www.w3.org/ns/solid/acp#>.
  @prefix acl: <http://www.w3.org/ns/auth/acl#>.

  <> a acp:AccessControlResource;
    acp:accessControl <#ownerAccess>, <#sharedAccess>.

  <#ownerAccess> a acp:AccessControl;
    acp:apply <#ownerPolicy>.

  <#ownerPolicy> a acp:Policy;
    acp:allow acl:Read, acl:Write, acl:Control;
    acp:anyOf ( <$ownerWebId/profile/card#me> ).

  <#sharedAccess> a acp:AccessControl;
    acp:apply <#sharedPolicy>.

  <#sharedPolicy> a acp:Policy;
<<<<<<< HEAD
    acp:allow ${readList.isNotEmpty ? 'acl:Read' : ''} ${writeList.isNotEmpty ? ', acl:Write' : ''};
    acp:anyOf ( $readMatchers $writeMatchers ).
  ''';
  }



}


=======
    ${readList.isNotEmpty || publicRead ? 'acp:allow acl:Read;' : ''}
    ${writeList.isNotEmpty ? 'acp:allow acl:Write;' : ''}
    ${controlList.isNotEmpty ? 'acp:allow acl:Control;' : ''}
    acp:anyOf ( $readMatchers $writeMatchers $controlMatchers $publicAgent ).
  ''';
  }

}

/// Common reusable ACP policy presets.
class AclPresets {
  /// Owner only (private).
  static String ownerOnly(String ownerWebId) => PodService._generateAcr(ownerWebId);

  /// Owner + collaborator read.
  static String ownerPlusRead(String ownerWebId, String collaboratorWebId) =>
      PodService._generateAcr(
        ownerWebId,
        allowReadWebIds: [collaboratorWebId],
      );

  /// Owner + collaborator read/write.
  static String ownerPlusWrite(String ownerWebId, String collaboratorWebId) =>
      PodService._generateAcr(
        ownerWebId,
        allowReadWebIds: [collaboratorWebId],
        allowWriteWebIds: [collaboratorWebId],
      );

  /// Owner + public read (world-readable).
  static String publicRead(String ownerWebId) =>
      PodService._generateAcr(ownerWebId, publicRead: true);

  /// Team access (multiple collaborators).
  static String teamAccess(String ownerWebId, List<String> teamWebIds) =>
      PodService._generateAcr(
        ownerWebId,
        allowReadWebIds: teamWebIds,
        allowWriteWebIds: teamWebIds,
      );
}

 
>>>>>>> 5b4c11c2
<|MERGE_RESOLUTION|>--- conflicted
+++ resolved
@@ -171,11 +171,6 @@
         .where((f) => f.startsWith(_taskPrefix) && f.endsWith(_taskExt))
         .toSet();
 
-<<<<<<< HEAD
-    // Write/update each task file
-
-=======
->>>>>>> 5b4c11c2
     for (final task in tasks) {
       final fileName = _fileNameForTask(task.id);
       final turtle = _taskToTurtle(task);
@@ -191,14 +186,6 @@
       );
 
       debugPrint('Write $fileName status: $status');
-<<<<<<< HEAD
-      if (status == SolidFunctionCallStatus.success) {
-        // Write default ACR for this task
-        final ownerWebId = await currentWebId();
-        final fileUrl = '$fullDirPath$fileName';
-        await writeDefaultAcrForResource(fileUrl, ownerWebId);
-      }
-=======
 
       if (status == SolidFunctionCallStatus.success) {
         final ownerWebId = await currentWebId();
@@ -215,7 +202,6 @@
         );
       }
 
->>>>>>> 5b4c11c2
     }
     debugPrint('Per-task sync complete.');
   }
@@ -437,17 +423,73 @@
       throw Exception('Delete failed: ${res.statusCode}');
     }
   }
-<<<<<<< HEAD
-  
   // ACP IMPLEMENTATION EXPERIMENTAL
-
-  static Future<void> _writeAcrForTask(
-    String taskFileUrl,
-    String ownerWebId,
-  ) async {
+  static Future<String?> fetchAcrForTask(String taskFileUrl) async {
     try {
       final acrUrl = '$taskFileUrl.acr';
-      final acrBody = _defaultAcrForTask(ownerWebId);
+      final (:accessToken, :dPopToken) = await getTokensForResource(acrUrl, 'GET');
+      final res = await http.get(
+        Uri.parse(acrUrl),
+        headers: {
+          'Accept': 'text/turtle',
+          'Authorization': 'DPoP $accessToken',
+          'DPoP': dPopToken,
+        },
+      );
+      return res.statusCode == 200 ? res.body : null;
+    } catch (e) {
+      debugPrint('Error fetching ACR: $e');
+      return null;
+    }
+  }
+
+  static Future<String?> fetchAcr(String resourceUrl) async {
+    try {
+      final acrUrl = '$resourceUrl.acr';
+      final (:accessToken, :dPopToken) = await getTokensForResource(acrUrl, 'GET');
+      final res = await http.get(
+        Uri.parse(acrUrl),
+        headers: {
+          'Accept': 'text/turtle',
+          'Authorization': 'DPoP $accessToken',
+          'DPoP': dPopToken,
+        },
+      );
+      return res.statusCode == 200 ? res.body : null;
+    } catch (e) {
+      debugPrint('Error fetching ACR for $resourceUrl: $e');
+      return null;
+    }
+  }
+
+  static Future<String> currentWebId() async {
+    final raw = await getWebId();
+    if (raw == null || raw.isEmpty) {
+      throw Exception("User is not logged in or WebID unavailable.");
+    }
+    return raw.replaceAll(profCard, '');
+  }
+
+  static Future<String> taskFileUrl(String taskId) async {
+    final webId = await currentWebId();
+    return '$webId$tasksDirRel${_taskPrefix}${taskId}${_taskExt}';
+  }
+
+
+  /// Write an ACR (Access Control Resource) for any Task resource.
+  static Future<void> writeAcrForResource(
+    String resourceUrl,
+    String ownerWebId, {
+    List<String>? allowReadWebIds,
+    List<String>? allowWriteWebIds,
+  }) async {
+    try {
+      final acrUrl = '$resourceUrl.acr';
+      final acrBody = _generateAcr(
+        ownerWebId,
+        allowReadWebIds: allowReadWebIds,
+        allowWriteWebIds: allowWriteWebIds,
+      );
 
       final (:accessToken, :dPopToken) = await getTokensForResource(acrUrl, 'PUT');
       final res = await http.put(
@@ -460,148 +502,6 @@
         body: acrBody,
       );
 
-      if (res.statusCode == 201 ||
-          res.statusCode == 200 ||
-          res.statusCode == 204) {
-        debugPrint('ACR created/updated for $taskFileUrl');
-      } else {
-        debugPrint('Failed to write ACR for $taskFileUrl => ${res.statusCode} ${res.body}');
-      }
-    } catch (e) {
-      debugPrint('Error writing ACR for $taskFileUrl: $e');
-    } 
-  }
-
-=======
-  // ACP IMPLEMENTATION EXPERIMENTAL
->>>>>>> 5b4c11c2
-  static Future<String?> fetchAcrForTask(String taskFileUrl) async {
-    try {
-      final acrUrl = '$taskFileUrl.acr';
-      final (:accessToken, :dPopToken) = await getTokensForResource(acrUrl, 'GET');
-      final res = await http.get(
-        Uri.parse(acrUrl),
-        headers: {
-          'Accept': 'text/turtle',
-          'Authorization': 'DPoP $accessToken',
-          'DPoP': dPopToken,
-        },
-      );
-      return res.statusCode == 200 ? res.body : null;
-    } catch (e) {
-      debugPrint('Error fetching ACR: $e');
-      return null;
-    }
-  }
-
-  static Future<String?> fetchAcr(String resourceUrl) async {
-    try {
-      final acrUrl = '$resourceUrl.acr';
-      final (:accessToken, :dPopToken) = await getTokensForResource(acrUrl, 'GET');
-      final res = await http.get(
-        Uri.parse(acrUrl),
-        headers: {
-          'Accept': 'text/turtle',
-          'Authorization': 'DPoP $accessToken',
-          'DPoP': dPopToken,
-        },
-      );
-      return res.statusCode == 200 ? res.body : null;
-    } catch (e) {
-      debugPrint('Error fetching ACR for $resourceUrl: $e');
-      return null;
-    }
-  }
-
-  static Future<String> currentWebId() async {
-    final raw = await getWebId();
-    if (raw == null || raw.isEmpty) {
-      throw Exception("User is not logged in or WebID unavailable.");
-    }
-    return raw.replaceAll(profCard, '');
-  }
-
-  static Future<String> taskFileUrl(String taskId) async {
-    final webId = await currentWebId();
-    return '$webId$tasksDirRel${_taskPrefix}${taskId}${_taskExt}';
-  }
-
-<<<<<<< HEAD
-  /// Generates a default ACP policy: owner has full access.
-  static String _defaultAcrForTask(String ownerWebId) {
-    return '''
-  @prefix acp: <http://www.w3.org/ns/solid/acp#>.
-  @prefix acl: <http://www.w3.org/ns/auth/acl#>.
-
-  <> a acp:AccessControlResource;
-    acp:accessControl <#ownerAccess>.
-
-  <#ownerAccess> a acp:AccessControl;
-    acp:apply <#ownerPolicy>.
-
-  <#ownerPolicy> a acp:Policy;
-    acp:allow acl:Read, acl:Write, acl:Control;
-    acp:anyOf ( <${ownerWebId}profile/card#me> ).
-  ''';
-  }
-
-  static Future<void> writeDefaultAcrForResource(
-=======
-
-  /// Write an ACR (Access Control Resource) for any Task resource.
-  static Future<void> writeAcrForResource(
->>>>>>> 5b4c11c2
-    String resourceUrl,
-    String ownerWebId, {
-    List<String>? allowReadWebIds,
-    List<String>? allowWriteWebIds,
-  }) async {
-<<<<<<< HEAD
-    final acrUrl = '$resourceUrl.acr';
-    final acrBody = _generateAcr(
-      ownerWebId,
-      allowReadWebIds: allowReadWebIds,
-      allowWriteWebIds: allowWriteWebIds,
-    );
-
-    final (:accessToken, :dPopToken) = await getTokensForResource(acrUrl, 'PUT');
-    final res = await http.put(
-      Uri.parse(acrUrl),
-      headers: {
-        'Content-Type': 'text/turtle',
-        'Authorization': 'DPoP $accessToken',
-        'DPoP': dPopToken,
-      },
-      body: acrBody,
-    );
-
-    if (res.statusCode < 200 || res.statusCode > 204) {
-      throw Exception('Failed to write ACR: ${res.statusCode} ${res.body}');
-    } else {
-      debugPrint('ACR created/updated for $resourceUrl');
-    }
-  }
-
-=======
-    try {
-      final acrUrl = '$resourceUrl.acr';
-      final acrBody = _generateAcr(
-        ownerWebId,
-        allowReadWebIds: allowReadWebIds,
-        allowWriteWebIds: allowWriteWebIds,
-      );
-
-      final (:accessToken, :dPopToken) = await getTokensForResource(acrUrl, 'PUT');
-      final res = await http.put(
-        Uri.parse(acrUrl),
-        headers: {
-          'Content-Type': 'text/turtle',
-          'Authorization': 'DPoP $accessToken',
-          'DPoP': dPopToken,
-        },
-        body: acrBody,
-      );
-
       if ([200, 201, 204, 205].contains(res.statusCode)) {
         debugPrint('ACR created/updated for $resourceUrl');
       } else {
@@ -615,19 +515,10 @@
   }
 
   /// Generate an ACR body with owner + optional shared access.
->>>>>>> 5b4c11c2
   static String _generateAcr(
     String ownerWebId, {
     List<String>? allowReadWebIds,
     List<String>? allowWriteWebIds,
-<<<<<<< HEAD
-  }) {
-    final readList = allowReadWebIds ?? [];
-    final writeList = allowWriteWebIds ?? [];
-
-    final readMatchers = readList.map((id) => '<$id>').join(' ');
-    final writeMatchers = writeList.map((id) => '<$id>').join(' ');
-=======
     List<String>? allowControlWebIds,
     bool publicRead = false,
   }) {
@@ -641,7 +532,6 @@
 
     // add public agent if publicRead is true
     final publicAgent = publicRead ? '<http://www.w3.org/ns/solid/acp#PublicAgent>' : '';
->>>>>>> 5b4c11c2
 
     return '''
   @prefix acp: <http://www.w3.org/ns/solid/acp#>.
@@ -661,18 +551,6 @@
     acp:apply <#sharedPolicy>.
 
   <#sharedPolicy> a acp:Policy;
-<<<<<<< HEAD
-    acp:allow ${readList.isNotEmpty ? 'acl:Read' : ''} ${writeList.isNotEmpty ? ', acl:Write' : ''};
-    acp:anyOf ( $readMatchers $writeMatchers ).
-  ''';
-  }
-
-
-
-}
-
-
-=======
     ${readList.isNotEmpty || publicRead ? 'acp:allow acl:Read;' : ''}
     ${writeList.isNotEmpty ? 'acp:allow acl:Write;' : ''}
     ${controlList.isNotEmpty ? 'acp:allow acl:Control;' : ''}
@@ -715,5 +593,4 @@
       );
 }
 
- 
->>>>>>> 5b4c11c2
+ 